[tool.poetry]
name = "tap-github-search"
version = "0.0.0"
description = "Singer tap for GitHub, built with the Singer SDK."
authors = ["Meltano and Meltano Community <hello@meltano.com>"]
maintainers = [
	"Meltano and Meltano Community <hello@meltano.com>",
	"Edgar Ramírez-Mondragón <edgarrm358@gmail.com>",
]
homepage = "https://github.com/Automattic/tap-github-search"
repository = "https://github.com/Automattic/tap-github-search"
license = "Apache-2.0"
keywords = ["Meltano", "Singer", "Meltano SDK", "Singer SDK", "ELT", "GitHub"]
readme = "README.md"
classifiers = [
	"Intended Audience :: Developers",
	"License :: OSI Approved :: Apache Software License",
	"Operating System :: OS Independent",
	"Programming Language :: Python :: 3.9",
	"Programming Language :: Python :: 3.10",
	"Programming Language :: Python :: 3.11",
	"Programming Language :: Python :: 3.12",
	"Programming Language :: Python :: 3.13",
	"Programming Language :: Python :: Implementation :: CPython",
	"Typing :: Typed",
]
packages = [
	{ include = "tap_github_search", format = ["sdist", "wheel"] }
]

[tool.poetry.urls]
"Issue Tracker" = "https://github.com/MeltanoLabs/tap-github/issues"

[tool.poetry.dependencies]
beautifulsoup4 = "~=4.13.3"
cryptography = { version = "~=45.0.2", python = ">3.9.0,<3.9.1 || >3.9.1" }
nested-lookup = "~=0.2.25"
PyJWT = "2.10.1"
python = ">=3.10,<4"
python-dateutil = "~=2.9"
requests = "~=2.32.3"
# For local SDK dev:
# singer-sdk = {path = "../singer-sdk", develop = true}
<<<<<<< HEAD
singer-sdk = "~=0.47.2"
meltanolabs-tap-github = ">=1.20.0"
=======
singer-sdk = "~=0.48.0"
>>>>>>> 32266169

[tool.poetry.group.dev.dependencies]
mypy = ">=1.15.0"
pytest = ">=7.3.1"
requests-cache = ">=1.0.1"
types-beautifulsoup4 = ">=4.12.0"
types-python-dateutil = "~=2.9.0"
types-requests = ">=2.30.0"
types-simplejson = "~=3.20.0"

[tool.poetry-dynamic-versioning]
enable = true

[[tool.mypy.overrides]]
module = [
	"backoff",
	"nested_lookup",
]
ignore_missing_imports = true

[build-system]
requires = [
	"poetry-core==2.1.1",
	"poetry-dynamic-versioning==1.8.2",

]
build-backend = "poetry_dynamic_versioning.backend"

[tool.poetry.scripts]
# CLI declaration
tap-github-search = 'tap_github_search.tap:cli'

[tool.pytest.ini_options]
markers = [
	"repo_list: mark a test as using a list of repos in config",
	"username_list: mark a test as using a list of usernames in config",
]

[tool.ruff]
target-version = "py310"

[tool.ruff.lint]
ignore = []
select = [
	"F",    # Pyflakes
	"E",    # pycodestyle (errors)
	"W",    # pycodestyle (warnings)
	"I",    # isort
	"N",    # pep8-naming
	"UP",   # pyupgrade
	"YTT",  # flake8-2020
	"ANN",  # flake8-annotations
	"B",    # flake8-bugbear
	"A",    # flake8-builtins
	"C4",   # flake8-comprehensions
	"DTZ",  # flake8-datetimez
	"FA",   # flake8-future-annotations
	"SIM",  # flake8-simplify
	"TC",   # flake8-type-checking
	"PERF", # Perflint
	"FURB", # refurb
	"RUF",  # Ruff-specific rules
]

[tool.ruff.lint.per-file-ignores]
"tap_github/tests/*" = ["ANN"]<|MERGE_RESOLUTION|>--- conflicted
+++ resolved
@@ -41,12 +41,9 @@
 requests = "~=2.32.3"
 # For local SDK dev:
 # singer-sdk = {path = "../singer-sdk", develop = true}
-<<<<<<< HEAD
+
 singer-sdk = "~=0.47.2"
 meltanolabs-tap-github = ">=1.20.0"
-=======
-singer-sdk = "~=0.48.0"
->>>>>>> 32266169
 
 [tool.poetry.group.dev.dependencies]
 mypy = ">=1.15.0"
